import numpy as np
from vispy.geometry.meshdata import MeshData
from vispy.scene.visuals import Mesh, create_visual_node
from vispy.visuals import CompoundVisual
from vispy.visuals import SphereVisual as _SphereVisual
from vispy.visuals import TubeVisual

from x_xy.base import Color

# vertex density per unit length
_vectices_per_unit_length = 10

_default_color = "purple"

from x_xy.base import Color


class DoubleMeshVisual(CompoundVisual):
    _lines: Mesh
    _faces: Mesh

    def __init__(
        self, verts, edges, faces, *, color: Color = None, edge_color: Color = None
    ):
<<<<<<< HEAD
        if color is None and edge_color is None:
            color = _default_color
=======
        # if color is None:
        #     color = (0.5, 0.5, 1, 1)
>>>>>>> ab9ad7c5

        if color is not None:
            self._faces = Mesh(verts, faces, color=color, shading="smooth")
            self.light_dir = np.array([0, -1, 0])
        else:
            self._faces = Mesh()

        if edge_color is not None:
            self._edges = Mesh(verts, edges, color=edge_color, mode="lines")
        else:
            self._edges = Mesh()

        super().__init__([self._faces, self._edges])
        self._faces.set_gl_state(
            polygon_offset_fill=True, polygon_offset=(1, 1), depth_test=True
        )


class SphereVisual(_SphereVisual):
    def __init__(self, radius: float, color: Color = None, edge_color: Color = None):
        if color is None and edge_color is None:
            color = _default_color

        radius = float(radius)

        num_rows = max(int(np.pi * radius * _vectices_per_unit_length), 10)
        num_cols = max(int(2 * np.pi * radius * _vectices_per_unit_length), 20)

        super().__init__(
            radius,
            color=color,
            edge_color=edge_color,
            rows=num_rows,
            cols=num_cols,
            method="latitude",
            shading="smooth",
        )


Sphere = create_visual_node(SphereVisual)


def box_mesh(
    dim_x: float, dim_y: float, dim_z: float
) -> tuple[np.ndarray, np.ndarray, np.ndarray]:
    verts = np.array(
        [
            (-dim_x, -dim_y, -dim_z),
            (dim_x, -dim_y, -dim_z),
            (-dim_x, dim_y, -dim_z),
            (dim_x, dim_y, -dim_z),
            (-dim_x, -dim_y, dim_z),
            (dim_x, -dim_y, dim_z),
            (-dim_x, dim_y, dim_z),
            (dim_x, dim_y, dim_z),
        ],
        dtype=np.float32,
    )

    verts /= 2

    edges = np.array(
        [
            (0, 1),
            (0, 2),
            (0, 4),
            (1, 3),
            (1, 5),
            (2, 3),
            (2, 6),
            (3, 7),
            (4, 5),
            (4, 6),
            (5, 7),
            (6, 7),
        ],
        dtype=np.uint32,
    )

    faces = np.array(
        [
            (0, 1, 2),
            (1, 2, 3),
            (0, 1, 4),
            (1, 4, 5),
            (0, 2, 4),
            (2, 4, 6),
            (1, 3, 5),
            (3, 5, 7),
            (2, 3, 6),
            (3, 6, 7),
            (4, 5, 6),
            (5, 6, 7),
        ]
    )

    return verts, edges, faces


class BoxVisual(DoubleMeshVisual):
    # NOTE: need a custom BoxVisual class, since vispy.scene.visuals.Box does not
    # support shading

    def __init__(
        self,
        dim_x: float,
        dim_y: float,
        dim_z: float,
        *,
        color: Color = None,
        edge_color: Color = None
    ):
        dim_x = float(dim_x)
        dim_y = float(dim_y)
        dim_z = float(dim_z)

        self.dim_x = dim_x
        self.dim_y = dim_y
        self.dim_z = dim_z

        verts, edges, faces = box_mesh(dim_x, dim_y, dim_z)

        super().__init__(verts, edges, faces, color=color, edge_color=edge_color)


Box = create_visual_node(BoxVisual)


class CylinderVisual(TubeVisual):
    def __init__(
        self,
        radius: float,
        length: float,
        *,
        color: Color = None,
        edge_color: Color = None
    ):
<<<<<<< HEAD
        if color is None and edge_color is None:
            color = _default_color

=======
>>>>>>> ab9ad7c5
        radius = float(radius)
        length = float(length)

        num_length_points = 10 * max(int(length * _vectices_per_unit_length), 10)
        num_radial_points = max(int(2 * np.pi * radius * _vectices_per_unit_length), 20)

        print(num_length_points)
        print(num_radial_points)

        points = np.zeros((num_length_points, 3))
        points[:, 0] = np.linspace(-length / 2, length / 2, num_length_points)

        self.radius = radius
        self.length = length

        super().__init__(
            points,
            radius,
            tube_points=num_radial_points,
            closed=True,
            color=color,
            shading="smooth",
        )


Cylinder = create_visual_node(CylinderVisual)


def capsule_mesh(radius: float, length: float, offset: bool = True) -> MeshData:
    if length < 2 * radius:
        raise ValueError("length must be at least 2 * radius")

    # number of cap vertices in x direction
    num_sphere_rows = max(int(radius * _vectices_per_unit_length), 10)

    # length without caps
    cyl_length = length - 2 * radius
    # number of cylinder vertices in x direction
    num_cyl_rows = max(int(cyl_length * _vectices_per_unit_length), 10)

    num_total_rows = 2 * num_sphere_rows + num_cyl_rows

    # number of radial vertices
    num_cols = max(int(2 * np.pi * radius * _vectices_per_unit_length), 20)

    verts = np.empty((num_total_rows, num_cols, 3), dtype=np.float32)

    # polar angle
    theta_top = np.linspace(0.0, np.pi / 2, num_sphere_rows)
    theta_bottom = np.linspace(np.pi / 2, np.pi, num_sphere_rows)

    # fill in x coordinate
    verts[:num_sphere_rows, :, 0] = radius * np.cos(theta_top[:, None]) + cyl_length / 2

    verts[num_sphere_rows:-num_sphere_rows, :, 0] = np.linspace(
        -cyl_length / 2, cyl_length / 2, num_cyl_rows
    )[::-1, None]

    verts[-num_sphere_rows:, :, 0] = (
        radius * np.cos(theta_bottom[:, None]) - cyl_length / 2
    )

    # azimuth angle
    phi = (np.linspace(0, 2 * np.pi, num_cols))[None, :]

    if offset:
        # rotate each row by 1/2 column
        phi = phi + (np.pi / num_cols) * np.arange(num_total_rows)[:, None]

    # y and z coordinates
    verts[..., 1] = radius * np.cos(phi)
    verts[..., 2] = radius * np.sin(phi)

    # for caps: bend inwards to close
    verts[:num_sphere_rows, :, 1:3] *= np.sin(theta_top[:, None, None])
    verts[-num_sphere_rows:, :, 1:3] *= np.sin(theta_bottom[:, None, None])

    verts = verts.reshape(-1, 3)

    # compute faces
    faces = np.empty(((num_total_rows - 1) * num_cols * 2, 3), dtype=np.uint32)

    rowtemplate1 = (
        (np.arange(num_cols).reshape(num_cols, 1) + np.array([[0, 1, 0]])) % num_cols
    ) + np.array([[num_cols, 0, 0]])

    rowtemplate2 = (
        (np.arange(num_cols).reshape(num_cols, 1) + np.array([[1, 1, 0]])) % num_cols
    ) + np.array([[num_cols, 0, num_cols]])

    for row in range(num_total_rows - 1):
        start = row * num_cols * 2

        faces[start : start + num_cols] = rowtemplate1 + row * num_cols
        faces[start + num_cols : start + (num_cols * 2)] = rowtemplate2 + row * num_cols

    mesh = MeshData(vertices=verts, faces=faces)

    return mesh.get_vertices(), mesh.get_edges(), mesh.get_faces()


class CapsuleVisual(DoubleMeshVisual):
    def __init__(
        self,
        radius: float,
        length: float,
        *,
        color: Color = None,
        edge_color: Color = None
    ):
        radius = float(radius)
        length = float(length)

        self.radius = radius
        self.length = length

        verts, edges, faces = capsule_mesh(radius, length)

        super().__init__(verts, edges, faces, color=color, edge_color=edge_color)


Capsule = create_visual_node(CapsuleVisual)<|MERGE_RESOLUTION|>--- conflicted
+++ resolved
@@ -12,8 +12,6 @@
 
 _default_color = "purple"
 
-from x_xy.base import Color
-
 
 class DoubleMeshVisual(CompoundVisual):
     _lines: Mesh
@@ -22,13 +20,8 @@
     def __init__(
         self, verts, edges, faces, *, color: Color = None, edge_color: Color = None
     ):
-<<<<<<< HEAD
         if color is None and edge_color is None:
             color = _default_color
-=======
-        # if color is None:
-        #     color = (0.5, 0.5, 1, 1)
->>>>>>> ab9ad7c5
 
         if color is not None:
             self._faces = Mesh(verts, faces, color=color, shading="smooth")
@@ -166,12 +159,9 @@
         color: Color = None,
         edge_color: Color = None
     ):
-<<<<<<< HEAD
         if color is None and edge_color is None:
             color = _default_color
 
-=======
->>>>>>> ab9ad7c5
         radius = float(radius)
         length = float(length)
 
