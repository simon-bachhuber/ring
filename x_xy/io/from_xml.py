from xml.etree import ElementTree

import jax.numpy as jnp

import x_xy
from x_xy import base


def _find_assert_unique(tree: ElementTree, *keys):
    assert len(keys) > 0

    value = tree.findall(keys[0])
    if len(value) == 0:
        return None

    assert len(value) == 1

    if len(keys) == 1:
        return value[0]
    else:
        return _find_assert_unique(value[0], *keys[1:])


def _build_defaults_attributes(tree):
    tags = ["geom", "body"]
    default_attrs = {}
    for tag in tags:
        defaults_subtree = _find_assert_unique(tree, "defaults", tag)
        if defaults_subtree is None:
            attrs = {}
        else:
            attrs = defaults_subtree.attrib
        default_attrs[tag] = attrs
    return default_attrs


def _assert_all_tags_attrs_valid(xml_tree):
    valid_attrs = {
        "x_xy": ["model"],
        "options": ["gravity", "dt"],
        "defaults": ["geom", "body"],
        "worldbody": [],
        "body": [
            "name",
            "pos",
            "quat",
            "euler",
            "joint",
            "armature",
            "damping",
            "spring_stiff",
            "spring_zero",
        ],
        "geom": ["type", "mass", "pos", "dim", "quat", "euler"],
    }
    for subtree in xml_tree.iter():
        assert subtree.tag in list([key for key in valid_attrs])
        for attr in subtree.attrib:
            if subtree.tag == "geom" and attr.split("_")[0] == "vispy":
                continue
            assert attr in valid_attrs[subtree.tag]


def _mix_in_defaults(worldbody, default_attrs):
    for subtree in worldbody.iter():
        if subtree.tag not in ["body", "geom"]:
            continue
        tag = subtree.tag
        attr = subtree.attrib
        for default_attr in default_attrs[tag]:
            if default_attr not in attr:
                attr.update({default_attr: default_attrs[tag][default_attr]})


def _vispy_subdict(attr: dict):
    def delete_prefix(key):
        len_suffix = len(key.split("_")[0]) + 1
        return key[len_suffix:]

    return {delete_prefix(k): attr[k] for k in attr if k.split("_")[0] == "vispy"}


def _convert_attrs_to_arrays(xml_tree):
    for subtree in xml_tree.iter():
        for k, v in subtree.attrib.items():
            try:
                array = [float(num) for num in v.split(" ")]
            except:  # noqa: E722
                continue
            subtree.attrib[k] = jnp.squeeze(jnp.array(array))


def _get_rotation(attrib: dict):
    rot = attrib.get("quat", None)
    if rot is not None:
        assert "euler" not in attrib
    elif "euler" in attrib:
        # we use zyx convention but angles are given
        # in x, y, z in the xml file
        # thus flip the order
        euler_xyz = jnp.deg2rad(attrib["euler"])
        rot = base.maths.quat_euler(jnp.flip(euler_xyz), convention="zyx")
    else:
        rot = jnp.array([1.0, 0, 0, 0])
    return rot


def _extract_geoms_from_body_xml(body, current_link_idx):
    geom_map = {
        "box": lambda m, t, l, dim, vispy: base.Box(m, t, l, *dim, vispy),
        "sphere": lambda m, t, l, dim, vispy: base.Sphere(m, t, l, dim[0], vispy),
        "cylinder": lambda m, t, l, dim, vispy: base.Cylinder(
            m, t, l, dim[0], dim[1], vispy
        ),
        "capsule": lambda m, t, l, dim, vispy: base.Capsule(
            m, t, l, dim[0], dim[1], vispy
        ),
    }
    link_geoms = []
    for geom_subtree in body.findall("geom"):
        g_attr = geom_subtree.attrib
        geom_rot = _get_rotation(g_attr)
        geom_t = base.Transform(g_attr["pos"], geom_rot)
        geom = geom_map[g_attr["type"]](
            g_attr["mass"],
            geom_t,
            current_link_idx,
            g_attr["dim"],
            _vispy_subdict(g_attr),
        )
        link_geoms.append(geom)
    return link_geoms


def load_sys_from_str(xml_str: str):
    xml_tree = ElementTree.fromstring(xml_str)

    # check that <x_xy model="..."> syntax is correct
    assert xml_tree.tag == "x_xy", (
        "The root element in the xml of a x_xy model must be `x_xy`."
        " Look up the examples under  x_xy/io/examples/*.xml to get started"
    )
    model_name = xml_tree.attrib.get("model", None)

    options = _find_assert_unique(xml_tree, "options").attrib
    default_attrs = _build_defaults_attributes(xml_tree)
    worldbody = _find_assert_unique(xml_tree, "worldbody")

    _assert_all_tags_attrs_valid(xml_tree)
    _convert_attrs_to_arrays(xml_tree)
    _mix_in_defaults(worldbody, default_attrs)

    links = {}
    link_parents = {}
    link_names = {}
    link_types = {}
    geoms = {}
    armatures = {}
    dampings = {}
    spring_stiffnesses = {}
    spring_zeropoints = {}
    global_link_idx = -1

    def process_body(body: ElementTree, parent: int):
        nonlocal global_link_idx
        global_link_idx += 1
        current_link_idx = global_link_idx
        current_link_typ = body.attrib["joint"]

        link_parents[current_link_idx] = parent
        link_types[current_link_idx] = current_link_typ
        link_names[current_link_idx] = body.attrib["name"]

        pos = body.attrib.get("pos", jnp.array([0.0, 0, 0]))
        rot = _get_rotation(body.attrib)
        links[current_link_idx] = base.Link(base.Transform(pos, rot))

        q_size = base.Q_WIDTHS[current_link_typ]
        qd_size = base.QD_WIDTHS[current_link_typ]

        damping = body.attrib.get("damping", jnp.zeros((qd_size,)))
        armature = body.attrib.get("armature", jnp.zeros((qd_size,)))
        stiffness = body.attrib.get("spring_stiff", jnp.zeros((qd_size)))
        zeropoint = body.attrib.get("spring_zero", None)

        if zeropoint is None:
            zeropoint = jnp.zeros((q_size))
            if current_link_typ == "spherical" or current_link_typ == "free":
                # zeropoint then is unit quaternion and not zeros
                zeropoint = zeropoint.at[0].set(1.0)

        armatures[current_link_idx] = jnp.atleast_1d(armature)
        dampings[current_link_idx] = jnp.atleast_1d(damping)
        spring_stiffnesses[current_link_idx] = jnp.atleast_1d(stiffness)
        spring_zeropoints[current_link_idx] = jnp.atleast_1d(zeropoint)

<<<<<<< HEAD
        geom_map = {
            "box": lambda m, pos, dim, vispy: base.Box(m, pos, *dim, vispy),
            "sphere": lambda m, pos, dim, vispy: base.Sphere(m, pos, dim, vispy),
            "cylinder": lambda m, pos, dim, vispy: base.Cylinder(
                m, pos, dim[0], dim[1], vispy
            ),
            "capsule": lambda m, pos, dim, vispy: base.Capsule(
                m, pos, dim[0], dim[1], vispy
            ),
        }
        link_geoms = []
        for geom_subtree in body.findall("geom"):
            g_attr = geom_subtree.attrib
            geom = geom_map[g_attr["type"]](
                g_attr["mass"], g_attr["pos"], g_attr["dim"], _vispy_subdict(g_attr)
            )
            link_geoms.append(geom)
        geoms[current_link_idx] = link_geoms
=======
        geoms[current_link_idx] = _extract_geoms_from_body_xml(body, current_link_idx)
>>>>>>> 9fca073e

        for subbodies in body.findall("body"):
            process_body(subbodies, current_link_idx)

        return

    for body in worldbody.findall("body"):
        process_body(body, -1)

    def assert_order_then_to_list(d: dict) -> list:
        assert [i for i in d] == list(range(len(d)))
        return [d[i] for i in d]

    links = assert_order_then_to_list(links)
    links = links[0].batch(*links[1:])
    dampings = jnp.concatenate(assert_order_then_to_list(dampings))
    armatures = jnp.concatenate(assert_order_then_to_list(armatures))
    spring_stiffnesses = jnp.concatenate(assert_order_then_to_list(spring_stiffnesses))
    spring_zeropoints = jnp.concatenate(assert_order_then_to_list(spring_zeropoints))

    # add all geoms directly connected to worldbody
    flat_geoms = [geom for geoms in assert_order_then_to_list(geoms) for geom in geoms]
    flat_geoms += _extract_geoms_from_body_xml(worldbody, -1)

    sys = base.System(
        assert_order_then_to_list(link_parents),
        links,
        assert_order_then_to_list(link_types),
        dampings,
        armatures,
        spring_stiffnesses,
        spring_zeropoints,
        options["dt"],
        False,
        flat_geoms,
        options["gravity"],
        link_names=assert_order_then_to_list(link_names),
        model_name=model_name,
    )

    return x_xy.io.parse_system(sys)


def load_sys_from_xml(xml_path: str):
    with open(xml_path, "r") as f:
        xml_str = f.read()
    return load_sys_from_str(xml_str)<|MERGE_RESOLUTION|>--- conflicted
+++ resolved
@@ -194,28 +194,7 @@
         spring_stiffnesses[current_link_idx] = jnp.atleast_1d(stiffness)
         spring_zeropoints[current_link_idx] = jnp.atleast_1d(zeropoint)
 
-<<<<<<< HEAD
-        geom_map = {
-            "box": lambda m, pos, dim, vispy: base.Box(m, pos, *dim, vispy),
-            "sphere": lambda m, pos, dim, vispy: base.Sphere(m, pos, dim, vispy),
-            "cylinder": lambda m, pos, dim, vispy: base.Cylinder(
-                m, pos, dim[0], dim[1], vispy
-            ),
-            "capsule": lambda m, pos, dim, vispy: base.Capsule(
-                m, pos, dim[0], dim[1], vispy
-            ),
-        }
-        link_geoms = []
-        for geom_subtree in body.findall("geom"):
-            g_attr = geom_subtree.attrib
-            geom = geom_map[g_attr["type"]](
-                g_attr["mass"], g_attr["pos"], g_attr["dim"], _vispy_subdict(g_attr)
-            )
-            link_geoms.append(geom)
-        geoms[current_link_idx] = link_geoms
-=======
         geoms[current_link_idx] = _extract_geoms_from_body_xml(body, current_link_idx)
->>>>>>> 9fca073e
 
         for subbodies in body.findall("body"):
             process_body(subbodies, current_link_idx)
