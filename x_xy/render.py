import time
from abc import ABC, abstractmethod, abstractstaticmethod
from functools import partial
from pathlib import Path
from typing import Optional, TypeVar, Union

import imageio
import jax
import jax.numpy as jnp
import numpy as np
import tqdm
import tree_utils
from tree_utils import PyTree, tree_batch
from vispy import app, scene
from vispy.scene import MatrixTransform
from vispy.scene import visuals as vispy_visuals

import x_xy
from x_xy import algebra, base, maths, visuals
from x_xy.base import XYZ, Box, Capsule, Cylinder, Geometry, Sphere

Camera = TypeVar("Camera")
Visual = TypeVar("Visual")
VisualPosOri1 = PyTree
VisualPosOri2 = PyTree


class Scene(ABC):
    _xyz: bool = True
    _xyz_root: bool = True
    visuals: list[Visual] = []

    """
    Example:
        >> renderer = Renderer()
        >> renderer.init(sys.geoms)
        >> for t in range(xs.shape()):
        >>   renderer.update(xs[t])
        >>   image = renderer.render()
    """

    @abstractmethod
    def _get_camera(self) -> Camera:
        pass

    @abstractmethod
    def _set_camera(self, camera: Camera) -> None:
        pass

    @abstractmethod
    def _render(self) -> jax.Array:
        pass

    def enable_xyz(self, enable_root: bool = True) -> None:
        self._xyz = True
        if enable_root:
            self._xyz_root = True

    def disable_xyz(self, disable_root: bool = True) -> None:
        self._xyz = False
        if disable_root:
            self._xyz_root = False

    def render(
        self, camera: Optional[Camera | list[Camera]] = None
    ) -> jax.Array | list[jax.Array]:
        "Returns: RGBA Array of Shape = (M, N, 4)"
        if camera is None:
            camera = self._get_camera()

        if not isinstance(camera, list):
            self._set_camera(camera)
            return self._render()

        images = []
        for cam in camera:
            self._set_camera(cam)
            images.append(self._render())
        return images

    def _add_box(self, box: Box) -> Visual:
        raise NotImplementedError

    def _add_sphere(self, sphere: Sphere) -> Visual:
        raise NotImplementedError

    def _add_cylinder(self, cyl: Cylinder) -> Visual:
        raise NotImplementedError

    def _add_capsule(self, cap: Capsule) -> Visual:
        raise NotImplementedError

    def _add_xyz(self) -> Visual:
        raise NotImplementedError

    @abstractmethod
    def _remove_visual(self, visual: Visual) -> None:
        pass

    def _remove_all_visuals(self):
        for visual in self.visuals:
            self._remove_visual(visual)

    def init(self, geoms: list[Geometry]):
        self._remove_all_visuals()

        self.geoms = [geom for geom in geoms]
        self._fresh_init = True

        geom_link_idx = []
        geom_transform = []
        self.visuals = []
        for geom in geoms:
            geom_link_idx.append(geom.link_idx)
            geom_transform.append(geom.transform)
            if isinstance(geom, Box):
                visual = self._add_box(geom)
            elif isinstance(geom, Sphere):
                visual = self._add_sphere(geom)
            elif isinstance(geom, Cylinder):
                visual = self._add_cylinder(geom)
            elif isinstance(geom, Capsule):
                visual = self._add_capsule(geom)
            elif isinstance(geom, XYZ):
                visual = self._add_xyz()
            else:
                raise Exception(f"Unknown geom type: {type(geom)}")
            self.visuals.append(visual)

        if self._xyz:
            unique_link_indices = np.unique(np.array(geom_link_idx))
            for unique_link_idx in unique_link_indices:
                geom_link_idx.append(unique_link_idx)
                geom_transform.append(base.Transform.zero())
                self.visuals.append(self._add_xyz())
                # otherwise the .update function won't iterate
                # over all visuals since it uses a zip(...)
                self.geoms.append(None)

        if self._xyz_root:
            # add one final for root frame
            self._add_xyz()

        self.geom_link_idx = tree_batch(geom_link_idx, backend="jax")
        self.geom_transform = tree_batch(geom_transform, backend="jax")

    @abstractstaticmethod
    def _compute_transform_per_visual(
        x_links: base.Transform,
        x_link_to_geom: base.Transform,
        geom_link_idx: int,
    ) -> VisualPosOri1:
        "This can easily account for possible convention differences"
        pass

    @abstractstaticmethod
    def _postprocess_transforms(transform: VisualPosOri1) -> VisualPosOri2:
        pass

    @abstractmethod
    def _init_visual(
        self, visual: Visual, transform: VisualPosOri2, geom: None | Geometry
    ):
        pass

    def _update_visual(
        self, visual: Visual, transform: VisualPosOri2, geom: None | Geometry
    ):
        self._init_visual(visual, transform, geom)

    def update(self, x: base.Transform):
        "`x` are (n_links,) Transforms."

        # step 1: pre-compute all required transforms
        transform_per_visual = _compile_staticmethod(
            self._compute_transform_per_visual,
            x,
            self.geom_transform,
            self.geom_link_idx,
        )

        # step 2: postprocess all transforms once
        transform_per_visual = self._postprocess_transforms(transform_per_visual)

        # step 3: update visuals
        for i, (visual, geom) in enumerate(zip(self.visuals, self.geoms)):
            t = jax.tree_map(lambda arr: arr[i], transform_per_visual)
            if self._fresh_init:
                self._init_visual(visual, t, geom)
            else:
                self._update_visual(visual, t, geom)

        # step 4: unset flag
        self._fresh_init = False


@partial(jax.jit, static_argnums=0)
def _compile_staticmethod(static_method, x, geom_transform, geom_link_idx):
    return jax.vmap(static_method, in_axes=(None, 0, 0))(
        x, geom_transform, geom_link_idx
    )


class VispyScene(Scene):
    def __init__(
        self,
        show_cs=False,
        show_cs_root=True,
        size=(1280, 720),
        camera: scene.cameras.BaseCamera = scene.TurntableCamera(
            elevation=25, distance=4.0, azimuth=25
        ),
        **kwargs,
    ):
        """Scene which can be rendered.

        Args:
            geoms (list[list[Geometry]]): A list of list of geometries per link.
                len(geoms) == number of links in system
            show_cs (bool, optional): Show coordinate system of links.
                Defaults to True.
            show_cs_root (bool, optional): Show coordinate system of earth frame.
                Defaults to True.
            size (tuple, optional): Width and height of rendered image.
                Defaults to (1280, 720).
            camera (scene.cameras.BaseCamera, optional): The camera angle.
                Defaults to scene.TurntableCamera( elevation=30, distance=6 ).

        Example:
            >> scene = VispyScene()
            >> scene.init(sys.geoms)
            >> scene.update(state.x)
            >> image = scene.render()
        """
        self.canvas = scene.SceneCanvas(
            keys="interactive", size=size, show=True, **kwargs
        )
        self.view = self.canvas.central_widget.add_view()
        self._set_camera(camera)
        if show_cs:
            self.enable_xyz()
        else:
            self.disable_xyz(not show_cs_root)

    def _set_camera(self, camera: scene.cameras.BaseCamera) -> None:
        self.view.camera = camera

    def _get_camera(self) -> scene.cameras.BaseCamera:
        return self.view.camera

    def _render(self) -> jax.Array:
        return self.canvas.render(alpha=True)

    def _add_box(self, box: Box) -> Visual:
        return visuals.Box(
            box.dim_x,
            box.dim_z,
            box.dim_y,
<<<<<<< HEAD
            color=box.color,
            edge_color=box.edge_color,
            parent=self.view.scene,
        )

    def _add_sphere(self, sphere: Sphere) -> Visual:
        return visuals.Sphere(
            sphere.radius,
            color=sphere.color,
            edge_color=sphere.edge_color,
            parent=self.view.scene,
=======
            parent=self.view.scene,
            color=box.color,
            edge_color=box.edge_color,
        )

    def _add_sphere(self, sphere: Sphere) -> Visual:
        return vispy_visuals.Sphere(
            sphere.radius,
            parent=self.view.scene,
            color=sphere.color,
            edge_color=sphere.edge_color,
            shading="smooth",
>>>>>>> 3cfeef50
        )

    def _add_cylinder(self, cyl: Cylinder) -> Visual:
        return visuals.Cylinder(
            cyl.radius,
            cyl.length,
<<<<<<< HEAD
            color=cyl.color,
            edge_color=cyl.edge_color,
            parent=self.view.scene,
=======
            parent=self.view.scene,
            color=cyl.color,
            edge_color=cyl.edge_color,
>>>>>>> 3cfeef50
        )

    def _add_capsule(self, cap: Capsule) -> Visual:
        return visuals.Capsule(
            cap.radius,
            cap.length,
<<<<<<< HEAD
            color=cap.color,
            edge_color=cap.edge_color,
            parent=self.view.scene,
=======
            parent=self.view.scene,
            color=cap.color,
            edge_color=cap.edge_color,
>>>>>>> 3cfeef50
        )

    def _add_xyz(self) -> Visual:
        return scene.visuals.XYZAxis(parent=self.view.scene)

    def _remove_visual(self, visual: scene.visuals.VisualNode) -> None:
        visual.parent = None

    @staticmethod
    def _compute_transform_per_visual(
        x_links: base.Transform,
        x_link_to_geom: base.Transform,
        geom_link_idx: int,
    ) -> jax.Array:
        x = jax.lax.cond(
            geom_link_idx == -1,
            lambda: base.Transform.zero(),
            lambda: x_links[geom_link_idx],
        )
        x = algebra.transform_mul(x_link_to_geom, x)
        E = maths.quat_to_3x3(x.rot)
        M = jnp.eye(4)
        M = M.at[:3, :3].set(E)
        T = jnp.eye(4)
        T = T.at[3, :3].set(x.pos)
        return M @ T

    @staticmethod
    def _postprocess_transforms(transform: jax.Array) -> np.ndarray:
        return np.asarray(transform)

    def _init_visual(
        self, visual: scene.visuals.VisualNode, transform: np.ndarray, geom: Geometry
    ):
        visual.transform = MatrixTransform(transform)

    def _update_visual(
        self, visual: scene.visuals.VisualNode, transform: np.ndarray, geom: Geometry
    ):
        visual.transform.matrix = transform


def animate(
    path: Union[str, Path],
    sys: base.System,
    x: base.Transform,
    fps: int = 50,
    fmt: str = "mp4",
    verbose: bool = True,
    show_pbar: bool = True,
    **kwargs,
):
    """Make animation from system and trajectory of maximal coordinates. `x`
    are stacked in time along 0th-axis.
    """
    path = Path(path)
    file_fmt = _infer_extension_from_path(path)

    if file_fmt is not None:
        assert (
            file_fmt == fmt.lower()
        ), f"""The chosen filename `{path.name}` and required fmt `{fmt}`
        are inconsistent."""

    if file_fmt is None:
        path = path.with_suffix("." + fmt)

    scene = _init_vispy_scene(sys, **kwargs)
    _data_checks(sys.num_links(), x.pos, x.rot)

    N = x.pos.shape[0]
    _, step = _parse_timestep(sys.dt, fps, N)

    frames = []
    for t in tqdm.tqdm(range(0, N, step), "Rendering frames..", disable=not show_pbar):
        scene.update(x[t])
        frames.append(scene.render())

    if verbose:
        print(f"DONE. Converting frames to {path} (this might take a while..)")

    if len(frames) == 1 and (fmt == "jpg" or fmt == "png"):
        imageio.imsave(path, frames[0], format=fmt)
    else:
        imageio.mimsave(path, frames, format=fmt, fps=fps)


class Window:
    def __init__(
        self,
        sys: base.System,
        x: base.Transform,
        fps: int = 50,
        show_fps: bool = False,
        **kwargs,
    ):
        """Open an interactive Window that plays back the pre-computed trajectory.

        Args:
            scene (VispyScene): Scene used for rendering.
            x (base.Transform): Pre-computed trajectory.
            timestep (float): Timedelta between Transforms.
            fps (int, optional): Frame-rate. Defaults to 50.
        """
        self._x = x
        self._scene = _init_vispy_scene(sys, **kwargs)
        _data_checks(sys.num_links(), x.pos, x.rot)

        self.N = x.pos.shape[0]
        self.T, self.step = _parse_timestep(sys.dt, fps, self.N)
        self.timestep = sys.dt
        self.fps = fps
        self.show_fps = show_fps

    def reset(self):
        "Reset trajectory to beginning."
        self.reached_end = False
        self.time = 0
        self.t = 0
        self.starttime = time.time()
        self._update_scene()

    def _update_scene(self):
        self._scene.update(self._x[self.t])

    def _on_timer(self, event):
        if self.time > self.T:
            self.reached_end = True

        if self.reached_end:
            return

        self._update_scene()

        self.t += self.step
        self.time += self.step * self.timestep
        self.realtime = time.time()
        self.current_fps = (self.time / (self.realtime - self.starttime)) * self.fps

        if self.show_fps:
            print("FPS: ", int(self.current_fps), f"Target FPS: {self.fps}")

    def open(self):
        "Open interactive GUI window."
        self.reset()

        self._timer = app.Timer(
            1 / self.fps,
            connect=self._on_timer,
            start=True,
        )

        app.run()


def gui(
    sys: base.System,
    x: base.Transform,
    fps: int = 50,
    show_fps: bool = False,
    **kwargs,
):
    """Open an interactive Window that plays back the pre-computed trajectory.

    Args:
        scene (VispyScene): Scene used for rendering.
        x (base.Transform): Pre-computed trajectory.
        timestep (float): Timedelta between Transforms.
        fps (int, optional): Frame-rate. Defaults to 50.
    """
    if tree_utils.tree_ndim(x) == 2:
        x = x.batch()

    window = Window(sys, x, fps, show_fps, **kwargs)
    window.open()


def probe(sys, **kwargs):
    state = base.State.create(sys)
    _, state = x_xy.algorithms.forward_kinematics(sys, state)
    gui(sys, state.x, **kwargs)


def _parse_timestep(timestep: float, fps: int, N: int):
    assert 1 / timestep > fps, "The `fps` is too high for the simulated timestep"
    fps_simu = int(1 / timestep)
    assert (fps_simu % fps) == 0, "The `fps` does not align with the timestep"
    T = N * timestep
    step = int(fps_simu / fps)
    return T, step


def _data_checks(n_links, data_pos, data_rot):
    assert (
        data_pos.ndim == data_rot.ndim == 3
    ), "Expected shape = (n_timesteps, n_links, 3/4)"
    assert (
        data_pos.shape[1] == data_rot.shape[1] == n_links
    ), "Number of links does not match"


def _infer_extension_from_path(path: Path) -> Optional[str]:
    ext = path.suffix
    # fmt starts after the . e.g. .mp4
    return ext[1:] if len(ext) > 0 else None


def _init_vispy_scene(sys: base.System, **kwargs) -> Scene:
    scene = VispyScene(**kwargs)
    scene.init(sys.geoms)
    return scene


def _enable_headless_backend():
    import vispy

    try:
        vispy.use("egl")
        return True
    except RuntimeError:
        try:
            vispy.use("osmesa")
            return True
        except RuntimeError:
            print(
                "Headless mode requires either `egl` or `osmesa` as backends for vispy",
                "Couldn't find neither. Falling back to interactive mode.",
            )
            return False<|MERGE_RESOLUTION|>--- conflicted
+++ resolved
@@ -13,7 +13,6 @@
 from tree_utils import PyTree, tree_batch
 from vispy import app, scene
 from vispy.scene import MatrixTransform
-from vispy.scene import visuals as vispy_visuals
 
 import x_xy
 from x_xy import algebra, base, maths, visuals
@@ -256,7 +255,6 @@
             box.dim_x,
             box.dim_z,
             box.dim_y,
-<<<<<<< HEAD
             color=box.color,
             edge_color=box.edge_color,
             parent=self.view.scene,
@@ -268,50 +266,24 @@
             color=sphere.color,
             edge_color=sphere.edge_color,
             parent=self.view.scene,
-=======
-            parent=self.view.scene,
-            color=box.color,
-            edge_color=box.edge_color,
-        )
-
-    def _add_sphere(self, sphere: Sphere) -> Visual:
-        return vispy_visuals.Sphere(
-            sphere.radius,
-            parent=self.view.scene,
-            color=sphere.color,
-            edge_color=sphere.edge_color,
-            shading="smooth",
->>>>>>> 3cfeef50
         )
 
     def _add_cylinder(self, cyl: Cylinder) -> Visual:
         return visuals.Cylinder(
             cyl.radius,
             cyl.length,
-<<<<<<< HEAD
             color=cyl.color,
             edge_color=cyl.edge_color,
             parent=self.view.scene,
-=======
-            parent=self.view.scene,
-            color=cyl.color,
-            edge_color=cyl.edge_color,
->>>>>>> 3cfeef50
         )
 
     def _add_capsule(self, cap: Capsule) -> Visual:
         return visuals.Capsule(
             cap.radius,
             cap.length,
-<<<<<<< HEAD
             color=cap.color,
             edge_color=cap.edge_color,
             parent=self.view.scene,
-=======
-            parent=self.view.scene,
-            color=cap.color,
-            edge_color=cap.edge_color,
->>>>>>> 3cfeef50
         )
 
     def _add_xyz(self) -> Visual:
